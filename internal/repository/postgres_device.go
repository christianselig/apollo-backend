package repository

import (
	"context"
	"fmt"
	"time"

	"github.com/christianselig/apollo-backend/internal/domain"
)

type postgresDeviceRepository struct {
	conn Connection
}

func NewPostgresDevice(conn Connection) domain.DeviceRepository {
	return &postgresDeviceRepository{conn: conn}
}

func (p *postgresDeviceRepository) fetch(ctx context.Context, query string, args ...interface{}) ([]domain.Device, error) {
	rows, err := p.conn.Query(ctx, query, args...)
	if err != nil {
		return nil, err
	}
	defer rows.Close()

	var devs []domain.Device
	for rows.Next() {
		var dev domain.Device
		if err := rows.Scan(
			&dev.ID,
			&dev.APNSToken,
			&dev.Sandbox,
			&dev.ExpiresAt,
			&dev.GracePeriodExpiresAt,
		); err != nil {
			return nil, err
		}
		devs = append(devs, dev)
	}
	return devs, nil
}

func (p *postgresDeviceRepository) GetByID(ctx context.Context, id int64) (domain.Device, error) {
	query := `
		SELECT id, apns_token, sandbox, expires_at, grace_period_expires_at
		FROM devices
		WHERE id = $1`

	devs, err := p.fetch(ctx, query, id)

	if err != nil {
		return domain.Device{}, err
	}
	if len(devs) == 0 {
		return domain.Device{}, domain.ErrNotFound
	}
	return devs[0], nil
}

func (p *postgresDeviceRepository) GetByAPNSToken(ctx context.Context, token string) (domain.Device, error) {
	query := `
		SELECT id, apns_token, sandbox, expires_at, grace_period_expires_at
		FROM devices
		WHERE apns_token = $1`

	devs, err := p.fetch(ctx, query, token)

	if err != nil {
		return domain.Device{}, err
	}
	if len(devs) == 0 {
		return domain.Device{}, domain.ErrNotFound
	}
	return devs[0], nil
}

func (p *postgresDeviceRepository) GetByAccountID(ctx context.Context, id int64) ([]domain.Device, error) {
	query := `
		SELECT devices.id, apns_token, sandbox, expires_at, grace_period_expires_at
		FROM devices
		INNER JOIN devices_accounts ON devices.id = devices_accounts.device_id
		WHERE devices_accounts.account_id = $1`

	return p.fetch(ctx, query, id)
}

func (p *postgresDeviceRepository) GetInboxNotifiableByAccountID(ctx context.Context, id int64) ([]domain.Device, error) {
	query := `
		SELECT devices.id, apns_token, sandbox, expires_at, grace_period_expires_at
		FROM devices
		INNER JOIN devices_accounts ON devices.id = devices_accounts.device_id
		WHERE devices_accounts.account_id = $1 AND
		devices_accounts.inbox_notifiable = TRUE AND
		grace_period_until > EXTRACT(EPOCH FROM NOW())`

	return p.fetch(ctx, query, id)
}

func (p *postgresDeviceRepository) GetWatcherNotifiableByAccountID(ctx context.Context, id int64) ([]domain.Device, error) {
	query := `
		SELECT devices.id, apns_token, sandbox, expires_at, grace_period_expires_at
		FROM devices
		INNER JOIN devices_accounts ON devices.id = devices_accounts.device_id
		WHERE devices_accounts.account_id = $1 AND
		devices_accounts.watcher_notifiable = TRUE AND
		grace_period_until > EXTRACT(EPOCH FROM NOW())`

	return p.fetch(ctx, query, id)
}

func (p *postgresDeviceRepository) CreateOrUpdate(ctx context.Context, dev *domain.Device) error {
	query := `
		INSERT INTO devices (apns_token, sandbox, expires_at, grace_period_expires_at)
		VALUES ($1, $2, $3, $4)
		ON CONFLICT(apns_token) DO
			UPDATE SET expires_at = $3, grace_period_expires_at = $4
		RETURNING id`

	return p.conn.QueryRow(
		ctx,
		query,
		dev.APNSToken,
		dev.Sandbox,
		&dev.ExpiresAt,
		&dev.GracePeriodExpiresAt,
	).Scan(&dev.ID)
}

func (p *postgresDeviceRepository) Create(ctx context.Context, dev *domain.Device) error {
	if err := dev.Validate(); err != nil {
		return err
	}

	query := `
		INSERT INTO devices
			(apns_token, sandbox, expires_at, grace_period_expires_at)
		VALUES ($1, $2, $3, $4)
		RETURNING id`

	return p.conn.QueryRow(
		ctx,
		query,
		dev.APNSToken,
		dev.Sandbox,
		dev.ExpiresAt,
		dev.GracePeriodExpiresAt,
	).Scan(&dev.ID)
}

func (p *postgresDeviceRepository) Update(ctx context.Context, dev *domain.Device) error {
	if err := dev.Validate(); err != nil {
		return err
	}

	query := `
		UPDATE devices
		SET expires_at = $2, grace_period_expires_at = $3
		WHERE id = $1`

<<<<<<< HEAD
	res, err := p.conn.Exec(ctx, query, dev.ID, dev.ActiveUntil, dev.GracePeriodUntil)
=======
	res, err := p.pool.Exec(ctx, query, dev.ID, dev.ExpiresAt, dev.GracePeriodExpiresAt)
>>>>>>> 8f92f2aa

	if res.RowsAffected() != 1 {
		return fmt.Errorf("weird behaviour, total rows affected: %d", res.RowsAffected())
	}
	return err
}

func (p *postgresDeviceRepository) Delete(ctx context.Context, token string) error {
	query := `DELETE FROM devices WHERE apns_token = $1`

	res, err := p.conn.Exec(ctx, query, token)

	if res.RowsAffected() != 1 {
		return fmt.Errorf("weird behaviour, total rows affected: %d", res.RowsAffected())
	}
	return err
}

func (p *postgresDeviceRepository) SetNotifiable(ctx context.Context, dev *domain.Device, acct *domain.Account, inbox, watcher, global bool) error {
	query := `
		UPDATE devices_accounts
		SET
			inbox_notifiable = $1,
			watcher_notifiable = $2,
			global_mute = $3
		WHERE device_id = $4 AND account_id = $5`

	res, err := p.conn.Exec(ctx, query, inbox, watcher, global, dev.ID, acct.ID)

	if res.RowsAffected() != 1 {
		return fmt.Errorf("weird behaviour, total rows affected: %d", res.RowsAffected())
	}
	return err

}

func (p *postgresDeviceRepository) GetNotifiable(ctx context.Context, dev *domain.Device, acct *domain.Account) (bool, bool, bool, error) {
	query := `
		SELECT inbox_notifiable, watcher_notifiable, global_mute
		FROM devices_accounts
		WHERE device_id = $1 AND account_id = $2`

	var inbox, watcher, global bool
	if err := p.conn.QueryRow(ctx, query, dev.ID, acct.ID).Scan(&inbox, &watcher, &global); err != nil {
		return false, false, false, domain.ErrNotFound
	}

	return inbox, watcher, global, nil
}

func (p *postgresDeviceRepository) PruneStale(ctx context.Context, expiry time.Time) (int64, error) {
	query := `DELETE FROM devices WHERE grace_period_expires_at < $1`

<<<<<<< HEAD
	res, err := p.conn.Exec(ctx, query, before)
=======
	res, err := p.pool.Exec(ctx, query, expiry)
>>>>>>> 8f92f2aa

	return res.RowsAffected(), err
}<|MERGE_RESOLUTION|>--- conflicted
+++ resolved
@@ -157,11 +157,7 @@
 		SET expires_at = $2, grace_period_expires_at = $3
 		WHERE id = $1`
 
-<<<<<<< HEAD
-	res, err := p.conn.Exec(ctx, query, dev.ID, dev.ActiveUntil, dev.GracePeriodUntil)
-=======
 	res, err := p.pool.Exec(ctx, query, dev.ID, dev.ExpiresAt, dev.GracePeriodExpiresAt)
->>>>>>> 8f92f2aa
 
 	if res.RowsAffected() != 1 {
 		return fmt.Errorf("weird behaviour, total rows affected: %d", res.RowsAffected())
@@ -215,11 +211,7 @@
 func (p *postgresDeviceRepository) PruneStale(ctx context.Context, expiry time.Time) (int64, error) {
 	query := `DELETE FROM devices WHERE grace_period_expires_at < $1`
 
-<<<<<<< HEAD
-	res, err := p.conn.Exec(ctx, query, before)
-=======
 	res, err := p.pool.Exec(ctx, query, expiry)
->>>>>>> 8f92f2aa
 
 	return res.RowsAffected(), err
 }