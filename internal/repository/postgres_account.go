package repository

import (
	"context"
	"fmt"
	"time"

	"github.com/christianselig/apollo-backend/internal/domain"
)

type postgresAccountRepository struct {
	conn Connection
}

func NewPostgresAccount(conn Connection) domain.AccountRepository {
	return &postgresAccountRepository{conn: conn}
}

func (p *postgresAccountRepository) fetch(ctx context.Context, query string, args ...interface{}) ([]domain.Account, error) {
	rows, err := p.conn.Query(ctx, query, args...)
	if err != nil {
		return nil, err
	}
	defer rows.Close()

	var accs []domain.Account
	for rows.Next() {
		var acc domain.Account
		if err := rows.Scan(
			&acc.ID,
			&acc.Username,
			&acc.AccountID,
			&acc.AccessToken,
			&acc.RefreshToken,
			&acc.TokenExpiresAt,
			&acc.LastMessageID,
			&acc.NextNotificationCheckAt,
			&acc.NextStuckNotificationCheckAt,
			&acc.CheckCount,
		); err != nil {
			return nil, err
		}
		accs = append(accs, acc)
	}
	return accs, nil
}

func (p *postgresAccountRepository) GetByID(ctx context.Context, id int64) (domain.Account, error) {
	query := `
		SELECT id, username, reddit_account_id, access_token, refresh_token, token_expires_at,
			last_message_id, next_notification_check_at, next_stuck_notification_check_at,
			check_count
		FROM accounts
		WHERE id = $1`

	accs, err := p.fetch(ctx, query, id)
	if err != nil {
		return domain.Account{}, err
	}

	if len(accs) == 0 {
		return domain.Account{}, domain.ErrNotFound
	}
	return accs[0], nil
}

func (p *postgresAccountRepository) GetByRedditID(ctx context.Context, id string) (domain.Account, error) {
	query := `
		SELECT id, username, reddit_account_id, access_token, refresh_token, token_expires_at,
			last_message_id, next_notification_check_at, next_stuck_notification_check_at,
			check_count
		FROM accounts
		WHERE reddit_account_id = $1`

	accs, err := p.fetch(ctx, query, id)
	if err != nil {
		return domain.Account{}, err
	}

	if len(accs) == 0 {
		return domain.Account{}, domain.ErrNotFound
	}

	return accs[0], nil
}
func (p *postgresAccountRepository) CreateOrUpdate(ctx context.Context, acc *domain.Account) error {
	query := `
		INSERT INTO accounts (username, reddit_account_id, access_token, refresh_token, token_expires_at,
			last_message_id, next_notification_check_at, next_stuck_notification_check_at)
		VALUES ($1, $2, $3, $4, $5, '', NOW(), NOW())
		ON CONFLICT(username) DO
			UPDATE SET access_token = $3,
				refresh_token = $4,
				token_expires_at = $5
		RETURNING id`

	return p.conn.QueryRow(
		ctx,
		query,
		acc.Username,
		acc.AccountID,
		acc.AccessToken,
		acc.RefreshToken,
		acc.TokenExpiresAt,
	).Scan(&acc.ID)
}

func (p *postgresAccountRepository) Create(ctx context.Context, acc *domain.Account) error {
	query := `
		INSERT INTO accounts
			(username, reddit_account_id, access_token, refresh_token, token_expires_at,
			last_message_id, next_notification_check_at, next_stuck_notification_check_at)
		VALUES ($1, $2, $3, $4, $5, $6, $7, $8)
		RETURNING id`

	return p.conn.QueryRow(
		ctx,
		query,
		acc.Username,
		acc.AccountID,
		acc.AccessToken,
		acc.RefreshToken,
		acc.TokenExpiresAt,
		acc.LastMessageID,
		acc.NextNotificationCheckAt,
		acc.NextStuckNotificationCheckAt,
	).Scan(&acc.ID)
}

func (p *postgresAccountRepository) Update(ctx context.Context, acc *domain.Account) error {
	query := `
		UPDATE accounts
		SET username = $2,
			reddit_account_id = $3,
			access_token = $4,
			refresh_token = $5,
			token_expires_at = $6,
			last_message_id = $7,
			next_notification_check_at = $8,
			next_stuck_notification_check_at = $9,
			check_count = $10
		WHERE id = $1`

	res, err := p.conn.Exec(
		ctx,
		query,
		acc.ID,
		acc.Username,
		acc.AccountID,
		acc.AccessToken,
		acc.RefreshToken,
		acc.TokenExpiresAt,
		acc.LastMessageID,
		acc.NextNotificationCheckAt,
		acc.NextStuckNotificationCheckAt,
		acc.CheckCount,
	)

	if res.RowsAffected() != 1 {
		return fmt.Errorf("weird behaviour, total rows affected: %d", res.RowsAffected())
	}
	return err
}

func (p *postgresAccountRepository) Delete(ctx context.Context, id int64) error {
	query := `DELETE FROM accounts WHERE id = $1`
	res, err := p.conn.Exec(ctx, query, id)

	if res.RowsAffected() != 1 {
		return fmt.Errorf("weird behaviour, total rows affected: %d", res.RowsAffected())
	}
	return err
}

func (p *postgresAccountRepository) Associate(ctx context.Context, acc *domain.Account, dev *domain.Device) error {
	query := `
		INSERT INTO devices_accounts
			(account_id, device_id)
		VALUES ($1, $2)
		ON CONFLICT(account_id, device_id) DO NOTHING`
	_, err := p.conn.Exec(ctx, query, acc.ID, dev.ID)
	return err
}

func (p *postgresAccountRepository) Disassociate(ctx context.Context, acc *domain.Account, dev *domain.Device) error {
	query := `DELETE FROM devices_accounts WHERE account_id = $1 AND device_id = $2`
	res, err := p.conn.Exec(ctx, query, acc.ID, dev.ID)

	if res.RowsAffected() != 1 {
		return fmt.Errorf("weird behaviour, total rows affected: %d", res.RowsAffected())
	}
	return err
}

func (p *postgresAccountRepository) GetByAPNSToken(ctx context.Context, token string) ([]domain.Account, error) {
	query := `
		SELECT accounts.id, username, accounts.reddit_account_id, access_token, refresh_token, token_expires_at,
			last_message_id, next_notification_check_at, next_stuck_notification_check_at,
			check_count
		FROM accounts
		INNER JOIN devices_accounts ON accounts.id = devices_accounts.account_id
		INNER JOIN devices ON devices.id = devices_accounts.device_id
		WHERE devices.apns_token = $1`

	return p.fetch(ctx, query, token)
}

func (p *postgresAccountRepository) PruneStale(ctx context.Context, expiry time.Time) (int64, error) {
	query := `
		DELETE FROM accounts
		WHERE token_expires_at < $1`

<<<<<<< HEAD
	res, err := p.conn.Exec(ctx, query, before)
=======
	res, err := p.pool.Exec(ctx, query, expiry)
>>>>>>> 8f92f2aa

	return res.RowsAffected(), err
}

func (p *postgresAccountRepository) PruneOrphaned(ctx context.Context) (int64, error) {
	query := `
		WITH accounts_with_device_count AS (
			SELECT accounts.id, COUNT(device_id) AS device_count
			FROM accounts
			LEFT JOIN devices_accounts ON accounts.id = devices_accounts.account_id
			GROUP BY accounts.id
		)
		DELETE FROM accounts WHERE id IN (
			SELECT id
			FROM accounts_with_device_count
			WHERE device_count = 0
		)`

	res, err := p.conn.Exec(ctx, query)

	return res.RowsAffected(), err
}<|MERGE_RESOLUTION|>--- conflicted
+++ resolved
@@ -210,11 +210,7 @@
 		DELETE FROM accounts
 		WHERE token_expires_at < $1`
 
-<<<<<<< HEAD
-	res, err := p.conn.Exec(ctx, query, before)
-=======
 	res, err := p.pool.Exec(ctx, query, expiry)
->>>>>>> 8f92f2aa
 
 	return res.RowsAffected(), err
 }
